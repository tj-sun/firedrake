from firedrake.preconditioners.base import PCBase, SNESBase, PCSNESBase
from firedrake.petsc import PETSc
from firedrake.solving_utils import _SNESContext
from firedrake.matrix_free.operators import ImplicitMatrixContext
from firedrake.dmhooks import get_appctx, push_appctx, pop_appctx

from collections import namedtuple
import operator
from functools import partial
import numpy
import operator
from ufl import VectorElement, MixedElement
from tsfc.kernel_interface.firedrake import make_builder

from pyop2 import op2
from pyop2 import base as pyop2
from pyop2 import sequential as seq
from pyop2.datatypes import IntType

__all__ = ("PatchPC", "PlaneSmoother", "PatchSNES")


class DenseSparsity(object):
    def __init__(self, rset, cset):
        self.shape = (1, 1)
        self._nrows = rset.size
        self._ncols = cset.size
        self._dims = (((1, 1), ), )
        self.dims = self._dims
        self.dsets = rset, cset

    def __getitem__(self, *args):
        return self


class MatArg(seq.Arg):
    def c_addto(self, i, j, buf_name, tmp_name, tmp_decl,
                extruded=None, is_facet=False, applied_blas=False):
        # Override global c_addto to index the map locally rather than globally.
        # Replaces MatSetValuesLocal with MatSetValues
        from pyop2.utils import as_tuple
        rmap, cmap = as_tuple(self.map, op2.Map)
        rset, cset = self.data.sparsity.dsets
        nrows = sum(m.arity*s.cdim for m, s in zip(rmap, rset))
        ncols = sum(m.arity*s.cdim for m, s in zip(cmap, cset))
        rows_str = "%s + n * %s" % (self.c_map_name(0, i), nrows)
        cols_str = "%s + n * %s" % (self.c_map_name(1, j), ncols)

        if extruded is not None:
            raise NotImplementedError("Not for extruded right now")

        if is_facet:
            raise NotImplementedError("Not for interior facets and extruded")

        ret = []
        addto_name = buf_name
        if rmap.vector_index is not None or cmap.vector_index is not None:
            raise NotImplementedError
        ret.append("""MatSetValues(%(mat)s, %(nrows)s, %(rows)s,
                                         %(ncols)s, %(cols)s,
                                         (const PetscScalar *)%(vals)s,
                                         %(insert)s);""" %
                   {'mat': self.c_arg_name(i, j),
                    'vals': addto_name,
                    'nrows': nrows,
                    'ncols': ncols,
                    'rows': rows_str,
                    'cols': cols_str,
                    'insert': "INSERT_VALUES" if self.access == op2.WRITE else "ADD_VALUES"})
        return "\n".join(ret)


class DenseMat(pyop2.Mat):
    def __init__(self, dset):
        self._sparsity = DenseSparsity(dset, dset)
        self.dtype = numpy.dtype(PETSc.ScalarType)

    def __call__(self, access, path):
        path_maps = [arg.map for arg in path]
        path_idxs = [arg.idx for arg in path]
        return MatArg(self, path_maps, path_idxs, access)


class DatArg(seq.Arg):

    def c_buffer_gather(self, size, idx, buf_name, extruded=False):
        dim = self.data.cdim
        val = ";\n".join(["%(name)s[i_0*%(dim)d%(ofs)s] = *(%(ind)s%(ofs)s);\n" %
                          {"name": buf_name,
                           "dim": dim,
                           "ind": self.c_kernel_arg(idx, extruded=extruded),
                           "ofs": " + %s" % j if j else ""} for j in range(dim)])
        val = val.replace("[i *", "[n *")
        return val

    def c_buffer_scatter_vec(self, count, i, j, mxofs, buf_name, extruded=False):
        dim = self.data.split[i].cdim
        ind = self.c_kernel_arg(count, i, j, extruded=extruded)
        ind = ind.replace("[i *", "[n *")
        map_val = "%(map_name)s[%(var)s * %(arity)s + %(idx)s]" % \
            {'name': self.c_arg_name(i),
             'map_name': self.c_map_name(i, 0),
             'var': "n",
             'arity': self.map.split[i].arity,
             'idx': "i_%d" % self.idx.index}

        val = "\n".join(["if (%(map_val)s >= 0) {*(%(ind)s%(nfofs)s) %(op)s %(name)s[i_0*%(dim)d%(nfofs)s%(mxofs)s];}" %
                         {"ind": ind,
                          "op": "=" if self.access == op2.WRITE else "+=",
                          "name": buf_name,
                          "dim": dim,
                          "nfofs": " + %d" % o if o else "",
                          "mxofs": " + %d" % (mxofs[0] * dim) if mxofs else "",
                          "map_val": map_val}
                         for o in range(dim)])
        return val


class DenseDat(pyop2.Dat):
    def __init__(self, dset):
        self._dataset = dset
        self.dtype = numpy.dtype(PETSc.ScalarType)
        self._soa = False

    def __call__(self, access, path):
        return DatArg(self, map=path.map, idx=path.idx, access=access)


class JITModule(seq.JITModule):
    @classmethod
    def _cache_key(cls, *args, **kwargs):
        # No caching
        return None


CompiledKernel = namedtuple('CompiledKernel', ["funptr", "kinfo"])


def matrix_funptr(form, state):
    from firedrake.tsfc_interface import compile_form
    test, trial = map(operator.methodcaller("function_space"), form.arguments())
    if test != trial:
        raise NotImplementedError("Only for matching test and trial spaces")

    if state is not None:
        interface = make_builder(dont_split=(state, ))
    else:
        interface = None

    kernels = compile_form(form, "subspace_form", split=False, interface=interface)

    cell_kernels = []
    int_facet_kernels = []
    for kernel in kernels:
        kinfo = kernel.kinfo

        if kinfo.subdomain_id != "otherwise":
            raise NotImplementedError("Only for full domain integrals")
        if kinfo.integral_type not in {"cell", "interior_facet"}:
            raise NotImplementedError("Only for cell or interior facet integrals")

        # OK, now we've validated the kernel, let's build the callback
        args = []

        if kinfo.integral_type == "cell":
            get_map = operator.methodcaller("cell_node_map")
            kernels = cell_kernels
        elif kinfo.integral_type == "interior_facet":
            get_map = operator.methodcaller("interior_facet_node_map")
            kernels = int_facet_kernels
        else:
            get_map = None

        toset = op2.Set(1, comm=test.comm)
        dofset = op2.DataSet(toset, 1)
        arity = sum(m.arity*s.cdim
                    for m, s in zip(get_map(test),
                                    test.dof_dset))
        iterset = get_map(test).iterset
        entity_node_map = op2.Map(iterset,
                                  toset, arity,
                                  values=numpy.zeros(iterset.total_size*arity, dtype=IntType))
        mat = DenseMat(dofset)

        arg = mat(op2.INC, (entity_node_map[op2.i[0]],
                            entity_node_map[op2.i[1]]))
        arg.position = 0
        args.append(arg)
        statedat = DenseDat(dofset)
        statearg = statedat(op2.READ, entity_node_map[op2.i[0]])

        mesh = form.ufl_domains()[kinfo.domain_number]
        arg = mesh.coordinates.dat(op2.READ, get_map(mesh.coordinates)[op2.i[0]])
        arg.position = 1
        args.append(arg)
        for n in kinfo.coefficient_map:
            c = form.coefficients()[n]
            if c is state:
                statearg.position = len(args)
                args.append(statearg)
                continue
            for (i, c_) in enumerate(c.split()):
                map_ = get_map(c_)
                if map_ is not None:
                    map_ = map_[op2.i[0]]
                arg = c_.dat(op2.READ, map_)
                arg.position = len(args)
                args.append(arg)

        if kinfo.integral_type == "interior_facet":
            arg = test.ufl_domain().interior_facets.local_facet_dat(op2.READ)
            arg.position = len(args)
            args.append(arg)
        iterset = op2.Subset(iterset, [0])
        mod = JITModule(kinfo.kernel, iterset, *args)
        kernels.append(CompiledKernel(mod._fun, kinfo))
    return cell_kernels, int_facet_kernels


def residual_funptr(form, state):
    from firedrake.tsfc_interface import compile_form
    test, = map(operator.methodcaller("function_space"), form.arguments())

    if state.function_space() != test:
        raise NotImplementedError("State and test space must be dual to one-another")

    if state is not None:
        interface = make_builder(dont_split=(state, ))
    else:
        interface = None

    kernels = compile_form(form, "subspace_form", split=False, interface=interface)

    cell_kernels = []
    int_facet_kernels = []
    for kernel in kernels:
        kinfo = kernel.kinfo

        if kinfo.subdomain_id != "otherwise":
            raise NotImplementedError("Only for full domain integrals")
        if kinfo.integral_type not in {"cell", "interior_facet"}:
            raise NotImplementedError("Only for cell integrals or interior_facet integrals")
        args = []

        if kinfo.integral_type == "cell":
            get_map = operator.methodcaller("cell_node_map")
            kernels = cell_kernels
        elif kinfo.integral_type == "interior_facet":
            get_map = operator.methodcaller("interior_facet_node_map")
            kernels = int_facet_kernels
        else:
            get_map = None

        toset = op2.Set(1, comm=test.comm)
        dofset = op2.DataSet(toset, 1)
        arity = sum(m.arity*s.cdim
                    for m, s in zip(get_map(test),
                                    test.dof_dset))
        iterset = get_map(test).iterset
        entity_node_map = op2.Map(iterset,
                                toset, arity,
                                values=numpy.zeros(iterset.total_size*arity, dtype=IntType))
        dat = DenseDat(dofset)

        statedat = DenseDat(dofset)
        statearg = statedat(op2.READ, entity_node_map[op2.i[0]])

        arg = dat(op2.INC, entity_node_map[op2.i[0]])
        arg.position = 0
        args.append(arg)

        mesh = form.ufl_domains()[kinfo.domain_number]
        arg = mesh.coordinates.dat(op2.READ, get_map(mesh.coordinates)[op2.i[0]])
        arg.position = 1
        args.append(arg)
        for n in kinfo.coefficient_map:
            c = form.coefficients()[n]
            if c is state:
                statearg.position = len(args)
                args.append(statearg)
                continue
            for (i, c_) in enumerate(c.split()):
                map_ = get_map(c_)
                if map_ is not None:
                    map_ = map_[op2.i[0]]
                arg = c_.dat(op2.READ, map_)
                arg.position = len(args)
                args.append(arg)

        if kinfo.integral_type == "interior_facet":
            arg = test.ufl_domain().interior_facets.local_facet_dat(op2.READ)
            arg.position = len(args)
            args.append(arg)
        iterset = op2.Subset(iterset, [0])
        mod = JITModule(kinfo.kernel, iterset, *args)
        kernels.append(CompiledKernel(mod._fun, kinfo))
    return cell_kernels, int_facet_kernels


def bcdofs(bc, ghost=True):
    # Return the global dofs fixed by a DirichletBC
    # in the numbering given by concatenation of all the
    # subspaces of a mixed function space
    Z = bc.function_space()
    while Z.parent is not None:
        Z = Z.parent

    indices = bc._indices
    offset = 0

    for (i, idx) in enumerate(indices):
        if isinstance(Z.ufl_element(), VectorElement):
            offset += idx
            assert i == len(indices)-1  # assert we're at the end of the chain
            assert Z.sub(idx).value_size == 1
        elif isinstance(Z.ufl_element(), MixedElement):
            if ghost:
                offset += sum(Z.sub(j).dof_count for j in range(idx))
            else:
                offset += sum(Z.sub(j).dof_dset.size * Z.sub(j).value_size for j in range(idx))
        else:
            raise NotImplementedError("How are you taking a .sub?")

        Z = Z.sub(idx)

    if Z.parent is not None and isinstance(Z.parent.ufl_element(), VectorElement):
        bs = Z.parent.value_size
        start = 0
        stop = 1
    else:
        bs = Z.value_size
        start = 0
        stop = bs
    nodes = bc.nodes
    if not ghost:
        nodes = nodes[nodes < Z.dof_dset.size]

    return numpy.concatenate([nodes*bs + j for j in range(start, stop)]) + offset


def select_entity(p, dm=None, exclude=None):
    """Filter entities based on some label.

    :arg p: the entity.
    :arg dm: the DMPlex object to query for labels.
    :arg exclude: The label marking points to exclude."""
    if exclude is None:
        return True
    else:
        # If the exclude label marks this point (the value is not -1),
        # we don't want it.
        return dm.getLabelValue(exclude, p) == -1


class PlaneSmoother(object):
    @staticmethod
    def coords(dm, p):
        coordsSection = dm.getCoordinateSection()
        coordsDM = dm.getCoordinateDM()
        dim = coordsDM.getDimension()
        coordsVec = dm.getCoordinatesLocal()
        return dm.getVecClosure(coordsSection, coordsVec, p).reshape(-1, dim).mean(axis=0)

    def sort_entities(self, dm, axis, dir, ndiv):
        # compute
        # [(pStart, (x, y, z)), (pEnd, (x, y, z))]
        select = partial(select_entity, dm=dm, exclude="pyop2_ghost")
        entities = [(p, self.coords(dm, p)) for p in
                    filter(select, range(*dm.getChart()))]

        minx = min(entities, key=lambda z: z[1][axis])[1][axis]
        maxx = max(entities, key=lambda z: z[1][axis])[1][axis]

        def keyfunc(z):
            coords = tuple(z[1])
            return (coords[axis], ) + tuple(coords[:axis] + coords[axis+1:])

        s = sorted(entities, key=keyfunc, reverse=(dir == -1))

        divisions = numpy.linspace(minx, maxx, ndiv+1)
        (entities, coords) = zip(*s)
        coords = [c[axis] for c in coords]
        indices = numpy.searchsorted(coords[::dir], divisions)

        out = []
        for k in range(ndiv):
            out.append(entities[indices[k]:indices[k+1]])
        out.append(entities[indices[-1]:])

        return out

    def __call__(self, pc):
        dm = pc.getDM()
        prefix = pc.getOptionsPrefix()
        sentinel = object()
        sweeps = PETSc.Options(prefix).getString("pc_patch_construct_ps_sweeps", default=sentinel)
        if sweeps == sentinel:
            raise ValueError("Must set %spc_patch_construct_ps_sweeps" % prefix)

        patches = []
        for sweep in sweeps.split(':'):
            axis = int(sweep[0])
            dir = {'+': +1, '-': -1}[sweep[1]]
            ndiv = int(sweep[2:])

            entities = self.sort_entities(dm, axis, dir, ndiv)
            for patch in entities:
                iset = PETSc.IS().createGeneral(patch, comm=PETSc.COMM_SELF)
                patches.append(iset)

        iterationSet = PETSc.IS().createStride(size=len(patches), first=0, step=1, comm=PETSc.COMM_SELF)
        return (patches, iterationSet)


class PatchBase(PCSNESBase):

    needs_python_pmat = False

<<<<<<< HEAD
        patch = PETSc.PC().create(comm=pc.comm)
        patch.setOptionsPrefix(pc.getOptionsPrefix() + "patch_")
        patch.setOperators(A, P)
        patch.setType("patch")
        cell_kernels, int_facet_kernels = matrix_funptr(J, None)
        V, _ = map(operator.methodcaller("function_space"), J.arguments())
        mesh = V.ufl_domain()
=======
    def initialize(self, obj):
>>>>>>> 6c4ecbbc

        if isinstance(obj, PETSc.PC):
            A, P = obj.getOperators()
        elif isinstance(obj, PETSc.SNES):
            A, P = obj.ksp.pc.getOperators()
        else:
<<<<<<< HEAD
            ghost_bc_nodes = numpy.empty(0, dtype=PETSc.IntType)
            global_bc_nodes = numpy.empty(0, dtype=PETSc.IntType)

        cell_kernel, = cell_kernels
        op_coeffs = [mesh.coordinates]
        for n in cell_kernel.kinfo.coefficient_map:
            op_coeffs.append(J.coefficients()[n])

        op_args = []
        for c in op_coeffs:
            for c_ in c.split():
                op_args.append(c_.dat._data.ctypes.data)
                c_map = c_.cell_node_map()
                if c_map is not None:
                    op_args.append(c_map._values.ctypes.data)

        def op(pc, point, vec, mat, cellIS, cell_dofmap, cell_dofmapWithAll):
            cells = cellIS.indices
            ncell = len(cells)
            dofs = cell_dofmap.ctypes.data
            cell_kernel.funptr(0, ncell, cells.ctypes.data, mat.handle,
                               dofs, dofs, *op_args)

        has_int_facet_kernel = False
        if len(int_facet_kernels) > 0:
            int_facet_kernel, = int_facet_kernels
            has_int_facet_kernel = True
            facet_op_coeffs = [mesh.coordinates]
            for n in int_facet_kernel.kinfo.coefficient_map:
                facet_op_coeffs.append(J.coefficients()[n])

            facet_op_args = []
            for c in facet_op_coeffs:
                for c_ in c.split():
                    facet_op_args.append(c_.dat._data.ctypes.data)
                    c_map = c_.interior_facet_node_map()
                    if c_map is not None:
                        facet_op_args.append(c_map._values.ctypes.data)
            facet_op_args.append(J.ufl_domain().interior_facets.local_facet_dat._data.ctypes.data)

            point2facetnumber = J.ufl_domain().interior_facets.point2facetnumber

            def facet_op(pc, point, vec, mat, facetIS, facet_dofmap, facet_dofmapWithAll):
                facets = numpy.asarray(list(map(point2facetnumber.__getitem__, facetIS.indices)),
                                       dtype=IntType)
                nfacet = len(facets)
                dofs = facet_dofmap.ctypes.data
                int_facet_kernel.funptr(0, nfacet, facets.ctypes.data, mat.handle,
                                        dofs, dofs, *facet_op_args)

        patch.setDM(mesh._plex)
        patch.setPatchCellNumbering(mesh._cell_numbering)

        offsets = numpy.append([0], numpy.cumsum([W.dof_count
                                                  for W in V])).astype(PETSc.IntType)
        patch.setPatchDiscretisationInfo([W.dm for W in V],
                                         numpy.array([W.value_size for
                                                      W in V], dtype=PETSc.IntType),
                                         [W.cell_node_list for W in V],
                                         offsets,
                                         ghost_bc_nodes,
                                         global_bc_nodes)
        patch.setPatchComputeOperator(op)
        if has_int_facet_kernel:
            patch.setPatchComputeOperatorInteriorFacets(facet_op)
        patch.setPatchConstructType(patch.PatchConstructType.PYTHON,
                                    operator=self.user_construction_op)
        patch.setAttr("ctx", ctx)
        patch.incrementTabLevel(1, parent=pc)
        patch.setFromOptions()
        patch.setUp()
        self.patch = patch

    @staticmethod
    def user_construction_op(pc, *args, **kwargs):
        prefix = pc.getOptionsPrefix()
        sentinel = object()
        usercode = PETSc.Options(prefix).getString("pc_patch_construct_python_type", default=sentinel)
        if usercode == sentinel:
            raise ValueError("Must set %spc_patch_construct_python_type" % prefix)

        (modname, funname) = usercode.rsplit('.', 1)
        mod = __import__(modname)
        fun = getattr(mod, funname)
        if isinstance(fun, type):
            fun = fun()
        return fun(pc, *args, **kwargs)

    def update(self, pc):
        self.patch.setUp()

    def apply(self, pc, x, y):
        self.patch.apply(x, y)

    def applyTranspose(self, pc, x, y):
        self.patch.applyTranspose(x, y)

    def view(self, pc, viewer=None):
        self.patch.view(viewer=viewer)


class PatchSNES(SNESBase):
    def initialize(self, snes):
        ctx = get_appctx(snes.getDM())
=======
            raise ValueError("Not a PC or SNES?")

        ctx = get_appctx(obj.getDM())
>>>>>>> 6c4ecbbc
        if ctx is None:
            raise ValueError("No context found on form")
        if not isinstance(ctx, _SNESContext):
            raise ValueError("Don't know how to get form from %r", ctx)

        if P.getType() == "python":
            ictx = P.getPythonContext()
            if ictx is None:
                raise ValueError("No context found on matrix")
            if not isinstance(ictx, ImplicitMatrixContext):
                raise ValueError("Don't know how to get form from %r", ictx)
            J = ictx.a
            bcs = ictx.row_bcs
            if bcs != ictx.col_bcs:
                raise NotImplementedError("Row and column bcs must match")
        else:
            J = ctx.Jp or ctx.J
            bcs = ctx._problem.bcs

        mesh = J.ufl_domain()
        self.plex = mesh._plex
        self.ctx = ctx

        if mesh.cell_set._extruded:
            raise NotImplementedError("Not implemented on extruded meshes")

        if "overlap_type" not in mesh._distribution_parameters:
            if mesh.comm.size > 1:
                # Want to do
                # warnings.warn("You almost surely want to set an overlap_type in your mesh's distribution_parameters.")
                # but doesn't warn!
                PETSc.Sys.Print("Warning: you almost surely want to set an overlap_type in your mesh's distribution_parameters.")

        patch = obj.__class__().create(comm=obj.comm)
        patch.setOptionsPrefix(obj.getOptionsPrefix() + "patch_")
        self.configure_patch(patch, obj)
        patch.setType("patch")

        if isinstance(obj, PETSc.SNES):
            Jstate = ctx._problem.u
        else:
            Jstate = None

        V, _ = map(operator.methodcaller("function_space"), J.arguments())

        if len(bcs) > 0:
            ghost_bc_nodes = numpy.unique(numpy.concatenate([bcdofs(bc, ghost=True)
                                                             for bc in bcs]))
            global_bc_nodes = numpy.unique(numpy.concatenate([bcdofs(bc, ghost=False)
                                                              for bc in bcs]))
        else:
            ghost_bc_nodes = numpy.empty(0, dtype=PETSc.IntType)
            global_bc_nodes = numpy.empty(0, dtype=PETSc.IntType)

<<<<<<< HEAD
        Jcell_kernels, Jint_facet_kernels = matrix_funptr(J, state)
=======
        Jfunptr, Jkinfo = matrix_funptr(J, Jstate)
>>>>>>> 6c4ecbbc
        Jop_coeffs = [mesh.coordinates]
        Jcell_kernel, = Jcell_kernels
        for n in Jcell_kernel.kinfo.coefficient_map:
            Jop_coeffs.append(J.coefficients()[n])

        Jop_args = []
        Jop_state_slot = None
        for c in Jop_coeffs:
            if c is Jstate:
                Jop_state_slot = len(Jop_args)
                Jop_args.append(None)
                Jop_args.append(None)
                continue
            for c_ in c.split():
                Jop_args.append(c_.dat._data.ctypes.data)
                c_map = c_.cell_node_map()
                if c_map is not None:
                    Jop_args.append(c_map._values.ctypes.data)

        def Jop(obj, point, vec, mat, cellIS, cell_dofmap, cell_dofmapWithAll):
            cells = cellIS.indices
            ncell = len(cells)
            dofs = cell_dofmap.ctypes.data
            if cell_dofmapWithAll is not None:
                dofsWithAll = cell_dofmapWithAll.ctypes.data
            else:
                dofsWithAll = None
            mat.zeroEntries()
            if Jop_state_slot is not None:
                assert dofsWithAll is not None
                Jop_args[Jop_state_slot] = vec.array_r.ctypes.data
                Jop_args[Jop_state_slot + 1] = dofsWithAll
            Jcell_kernel.funptr(0, ncell, cells.ctypes.data, mat.handle,
                    dofs, dofs, *Jop_args)
<<<<<<< HEAD

        Jhas_int_facet_kernel = False
        if len(Jint_facet_kernels) > 0:
            Jint_facet_kernel, = Jint_facet_kernels
            Jhas_int_facet_kernel = True
            facet_op_coeffs = [mesh.coordinates]
            for n in Jint_facet_kernel.kinfo.coefficient_map:
                facet_op_coeffs.append(J.coefficients()[n])

            facet_op_args = []
            for c in facet_op_coeffs:
                for c_ in c.split():
                    facet_op_args.append(c_.dat._data.ctypes.data)
                    c_map = c_.interior_facet_node_map()
                    if c_map is not None:
                        facet_op_args.append(c_map._values.ctypes.data)
            facet_op_args.append(J.ufl_domain().interior_facets.local_facet_dat._data.ctypes.data)

            point2facetnumber = J.ufl_domain().interior_facets.point2facetnumber

            def Jfacet_op(pc, point, vec, mat, facetIS, facet_dofmap, facet_dofmapWithAll):
                facets = numpy.asarray(list(map(point2facetnumber.__getitem__, facetIS.indices)),
                                       dtype=IntType)
                nfacet = len(facets)
                dofs = facet_dofmap.ctypes.data
                Jint_facet_kernel.funptr(0, nfacet, facets.ctypes.data, mat.handle,
                                        dofs, dofs, *facet_op_args)

        Fcell_kernels, Fint_facet_kernels = residual_funptr(F, state)
        Fop_coeffs = [mesh.coordinates]
        Fcell_kernel, = Fcell_kernels
        for n in Fcell_kernel.kinfo.coefficient_map:
            Fop_coeffs.append(F.coefficients()[n])
        assert any(c is state for c in Fop_coeffs), "Couldn't find state vector in F.coefficients()"

        Fop_args = []
        Fop_state_slot = None
        for c in Fop_coeffs:
            if c is state:
                Fop_state_slot = len(Fop_args)
                Fop_args.append(None)
                Fop_args.append(None)
                continue
            for c_ in c.split():
                Fop_args.append(c_.dat._data.ctypes.data)
                c_map = c_.cell_node_map()
                if c_map is not None:
                    Fop_args.append(c_map._values.ctypes.data)

        assert Fop_state_slot is not None

        def Fop(pc, point, vec, out, cellIS, cell_dofmap, cell_dofmapWithAll):
            cells = cellIS.indices
            ncell = len(cells)
            dofs = cell_dofmap.ctypes.data
            dofsWithAll = cell_dofmapWithAll.ctypes.data
            out.set(0)
            outdata = out.array
            Fop_args[Fop_state_slot] = vec.array_r.ctypes.data
            Fop_args[Fop_state_slot + 1] = dofsWithAll
            Fcell_kernel.funptr(0, ncell, cells.ctypes.data, outdata.ctypes.data,
                    dofs, *Fop_args)
            # FIXME: Do we need this, I think not.

        Fhas_int_facet_kernel = False
        if len(Fint_facet_kernels) > 0:
            Fint_facet_kernel, = Fint_facet_kernels
            Fhas_int_facet_kernel = True
            facet_op_coeffs = [mesh.coordinates]
            for n in Fint_facet_kernel.kinfo.coefficient_map:
                facet_op_coeffs.append(J.coefficients()[n])

            facet_op_args = []
            for c in facet_op_coeffs:
                for c_ in c.split():
                    facet_op_args.append(c_.dat._data.ctypes.data)
                    c_map = c_.interior_facet_node_map()
                    if c_map is not None:
                        facet_op_args.append(c_map._values.ctypes.data)
            facet_op_args.append(F.ufl_domain().interior_facets.local_facet_dat._data.ctypes.data)

            point2facetnumber = F.ufl_domain().interior_facets.point2facetnumber

            def Ffacet_op(pc, point, vec, mat, facetIS, facet_dofmap, facet_dofmapWithAll):
                facets = numpy.asarray(list(map(point2facetnumber.__getitem__, facetIS.indices)),
                                       dtype=IntType)
                nfacet = len(facets)
                dofs = facet_dofmap.ctypes.data
                Fint_facet_kernel.funptr(0, nfacet, facets.ctypes.data, mat.handle,
                                        dofs, dofs, *facet_op_args)

        patch.setDM(mesh._plex)
=======
            mat.assemble()
        patch.setPatchComputeOperator(Jop)

        if hasattr(ctx, "F"):
            F = ctx.F
            Fstate = ctx._problem.u
            Ffunptr, Fkinfo = residual_funptr(F, Fstate)
            Fop_coeffs = [mesh.coordinates]
            for n in Fkinfo.coefficient_map:
                Fop_coeffs.append(F.coefficients()[n])
            assert any(c is Fstate for c in Fop_coeffs), "Couldn't find state vector in F.coefficients()"

            Fop_args = []
            Fop_state_slot = None
            for c in Fop_coeffs:
                if c is Fstate:
                    Fop_state_slot = len(Fop_args)
                    Fop_args.append(None)
                    Fop_args.append(None)
                    continue
                for c_ in c.split():
                    Fop_args.append(c_.dat._data.ctypes.data)
                    c_map = c_.cell_node_map()
                    if c_map is not None:
                        Fop_args.append(c_map._values.ctypes.data)

            assert Fop_state_slot is not None

            def Fop(pc, point, vec, out, cellIS, cell_dofmap, cell_dofmapWithAll):
                cells = cellIS.indices
                ncell = len(cells)
                dofs = cell_dofmap.ctypes.data
                dofsWithAll = cell_dofmapWithAll.ctypes.data
                out.set(0)
                outdata = out.array
                Fop_args[Fop_state_slot] = vec.array_r.ctypes.data
                Fop_args[Fop_state_slot + 1] = dofsWithAll
                Ffunptr(0, ncell, cells.ctypes.data, outdata.ctypes.data,
                        dofs, *Fop_args)
            patch.setPatchComputeFunction(Fop)

        patch.setDM(self.plex)
>>>>>>> 6c4ecbbc
        patch.setPatchCellNumbering(mesh._cell_numbering)

        offsets = numpy.append([0], numpy.cumsum([W.dof_count
                                                  for W in V])).astype(PETSc.IntType)
        patch.setPatchDiscretisationInfo([W.dm for W in V],
                                         numpy.array([W.value_size for
                                                      W in V], dtype=PETSc.IntType),
                                         [W.cell_node_list for W in V],
                                         offsets,
                                         ghost_bc_nodes,
                                         global_bc_nodes)
<<<<<<< HEAD
        patch.setPatchComputeOperator(Jop)
        if Jhas_int_facet_kernel:
            patch.setPatchComputeOperatorInteriorFacets(Jfacet_op)
        patch.setPatchComputeFunction(Fop)
        if Fhas_int_facet_kernel:
            patch.setPatchComputeFunctionInteriorFacets(Ffacet_op)
=======
>>>>>>> 6c4ecbbc
        patch.setPatchConstructType(PETSc.PC.PatchConstructType.PYTHON,
                                    operator=self.user_construction_op)
        patch.setAttr("ctx", ctx)
        patch.incrementTabLevel(1, parent=obj)
        patch.setFromOptions()
        patch.setUp()
        self.patch = patch

    def user_construction_op(self, obj, *args, **kwargs):
        prefix = obj.getOptionsPrefix()
        sentinel = object()
        usercode = PETSc.Options(prefix).getString("%s_patch_construct_python_type" % self._objectname, default=sentinel)
        if usercode == sentinel:
            raise ValueError("Must set %s%s_patch_construct_python_type" % (prefix, self._objectname))

        (modname, funname) = usercode.rsplit('.', 1)
        mod = __import__(modname)
        fun = getattr(mod, funname)
        if isinstance(fun, type):
            fun = fun()
        return fun(obj, *args, **kwargs)

    def update(self, pc):
        self.patch.setUp()

    def view(self, pc, viewer=None):
        self.patch.view(viewer=viewer)


class PatchPC(PCBase, PatchBase):
    def configure_patch(self, patch, pc):
        (A, P) = pc.getOperators()
        patch.setOperators(A, P)

    def apply(self, pc, x, y):
        self.patch.apply(x, y)

    def applyTranspose(self, pc, x, y):
        self.patch.applyTranspose(x, y)


class PatchSNES(SNESBase, PatchBase):
    def configure_patch(self, patch, snes):
        patch.setTolerances(max_it=1)
        patch.setConvergenceTest("skip")

        (f, residual) = snes.getFunction()
        assert residual is not None
        (fun, args, kargs) = residual
        patch.setFunction(fun, f.duplicate(), args=args, kargs=kargs)

        # Need an empty RHS for the solve,
        # PCApply can't deal with RHS = NULL,
        # and this goes through a call to PCApply at some point
        self.dummy = f.duplicate()

    def step(self, snes, x, f, y):
        push_appctx(self.plex, self.ctx)
        x.copy(y)
        self.patch.solve(snes.vec_rhs or self.dummy, y)
        y.axpy(-1, x)
        y.scale(-1)
        snes.setConvergedReason(self.patch.getConvergedReason())
        pop_appctx(self.plex)<|MERGE_RESOLUTION|>--- conflicted
+++ resolved
@@ -416,133 +416,16 @@
 
     needs_python_pmat = False
 
-<<<<<<< HEAD
-        patch = PETSc.PC().create(comm=pc.comm)
-        patch.setOptionsPrefix(pc.getOptionsPrefix() + "patch_")
-        patch.setOperators(A, P)
-        patch.setType("patch")
-        cell_kernels, int_facet_kernels = matrix_funptr(J, None)
-        V, _ = map(operator.methodcaller("function_space"), J.arguments())
-        mesh = V.ufl_domain()
-=======
     def initialize(self, obj):
->>>>>>> 6c4ecbbc
 
         if isinstance(obj, PETSc.PC):
             A, P = obj.getOperators()
         elif isinstance(obj, PETSc.SNES):
             A, P = obj.ksp.pc.getOperators()
         else:
-<<<<<<< HEAD
-            ghost_bc_nodes = numpy.empty(0, dtype=PETSc.IntType)
-            global_bc_nodes = numpy.empty(0, dtype=PETSc.IntType)
-
-        cell_kernel, = cell_kernels
-        op_coeffs = [mesh.coordinates]
-        for n in cell_kernel.kinfo.coefficient_map:
-            op_coeffs.append(J.coefficients()[n])
-
-        op_args = []
-        for c in op_coeffs:
-            for c_ in c.split():
-                op_args.append(c_.dat._data.ctypes.data)
-                c_map = c_.cell_node_map()
-                if c_map is not None:
-                    op_args.append(c_map._values.ctypes.data)
-
-        def op(pc, point, vec, mat, cellIS, cell_dofmap, cell_dofmapWithAll):
-            cells = cellIS.indices
-            ncell = len(cells)
-            dofs = cell_dofmap.ctypes.data
-            cell_kernel.funptr(0, ncell, cells.ctypes.data, mat.handle,
-                               dofs, dofs, *op_args)
-
-        has_int_facet_kernel = False
-        if len(int_facet_kernels) > 0:
-            int_facet_kernel, = int_facet_kernels
-            has_int_facet_kernel = True
-            facet_op_coeffs = [mesh.coordinates]
-            for n in int_facet_kernel.kinfo.coefficient_map:
-                facet_op_coeffs.append(J.coefficients()[n])
-
-            facet_op_args = []
-            for c in facet_op_coeffs:
-                for c_ in c.split():
-                    facet_op_args.append(c_.dat._data.ctypes.data)
-                    c_map = c_.interior_facet_node_map()
-                    if c_map is not None:
-                        facet_op_args.append(c_map._values.ctypes.data)
-            facet_op_args.append(J.ufl_domain().interior_facets.local_facet_dat._data.ctypes.data)
-
-            point2facetnumber = J.ufl_domain().interior_facets.point2facetnumber
-
-            def facet_op(pc, point, vec, mat, facetIS, facet_dofmap, facet_dofmapWithAll):
-                facets = numpy.asarray(list(map(point2facetnumber.__getitem__, facetIS.indices)),
-                                       dtype=IntType)
-                nfacet = len(facets)
-                dofs = facet_dofmap.ctypes.data
-                int_facet_kernel.funptr(0, nfacet, facets.ctypes.data, mat.handle,
-                                        dofs, dofs, *facet_op_args)
-
-        patch.setDM(mesh._plex)
-        patch.setPatchCellNumbering(mesh._cell_numbering)
-
-        offsets = numpy.append([0], numpy.cumsum([W.dof_count
-                                                  for W in V])).astype(PETSc.IntType)
-        patch.setPatchDiscretisationInfo([W.dm for W in V],
-                                         numpy.array([W.value_size for
-                                                      W in V], dtype=PETSc.IntType),
-                                         [W.cell_node_list for W in V],
-                                         offsets,
-                                         ghost_bc_nodes,
-                                         global_bc_nodes)
-        patch.setPatchComputeOperator(op)
-        if has_int_facet_kernel:
-            patch.setPatchComputeOperatorInteriorFacets(facet_op)
-        patch.setPatchConstructType(patch.PatchConstructType.PYTHON,
-                                    operator=self.user_construction_op)
-        patch.setAttr("ctx", ctx)
-        patch.incrementTabLevel(1, parent=pc)
-        patch.setFromOptions()
-        patch.setUp()
-        self.patch = patch
-
-    @staticmethod
-    def user_construction_op(pc, *args, **kwargs):
-        prefix = pc.getOptionsPrefix()
-        sentinel = object()
-        usercode = PETSc.Options(prefix).getString("pc_patch_construct_python_type", default=sentinel)
-        if usercode == sentinel:
-            raise ValueError("Must set %spc_patch_construct_python_type" % prefix)
-
-        (modname, funname) = usercode.rsplit('.', 1)
-        mod = __import__(modname)
-        fun = getattr(mod, funname)
-        if isinstance(fun, type):
-            fun = fun()
-        return fun(pc, *args, **kwargs)
-
-    def update(self, pc):
-        self.patch.setUp()
-
-    def apply(self, pc, x, y):
-        self.patch.apply(x, y)
-
-    def applyTranspose(self, pc, x, y):
-        self.patch.applyTranspose(x, y)
-
-    def view(self, pc, viewer=None):
-        self.patch.view(viewer=viewer)
-
-
-class PatchSNES(SNESBase):
-    def initialize(self, snes):
-        ctx = get_appctx(snes.getDM())
-=======
             raise ValueError("Not a PC or SNES?")
 
         ctx = get_appctx(obj.getDM())
->>>>>>> 6c4ecbbc
         if ctx is None:
             raise ValueError("No context found on form")
         if not isinstance(ctx, _SNESContext):
@@ -597,11 +480,7 @@
             ghost_bc_nodes = numpy.empty(0, dtype=PETSc.IntType)
             global_bc_nodes = numpy.empty(0, dtype=PETSc.IntType)
 
-<<<<<<< HEAD
         Jcell_kernels, Jint_facet_kernels = matrix_funptr(J, state)
-=======
-        Jfunptr, Jkinfo = matrix_funptr(J, Jstate)
->>>>>>> 6c4ecbbc
         Jop_coeffs = [mesh.coordinates]
         Jcell_kernel, = Jcell_kernels
         for n in Jcell_kernel.kinfo.coefficient_map:
@@ -635,8 +514,7 @@
                 Jop_args[Jop_state_slot] = vec.array_r.ctypes.data
                 Jop_args[Jop_state_slot + 1] = dofsWithAll
             Jcell_kernel.funptr(0, ncell, cells.ctypes.data, mat.handle,
-                    dofs, dofs, *Jop_args)
-<<<<<<< HEAD
+                                dofs, dofs, *Jop_args)
 
         Jhas_int_facet_kernel = False
         if len(Jint_facet_kernels) > 0:
@@ -663,82 +541,15 @@
                 nfacet = len(facets)
                 dofs = facet_dofmap.ctypes.data
                 Jint_facet_kernel.funptr(0, nfacet, facets.ctypes.data, mat.handle,
-                                        dofs, dofs, *facet_op_args)
-
-        Fcell_kernels, Fint_facet_kernels = residual_funptr(F, state)
-        Fop_coeffs = [mesh.coordinates]
-        Fcell_kernel, = Fcell_kernels
-        for n in Fcell_kernel.kinfo.coefficient_map:
-            Fop_coeffs.append(F.coefficients()[n])
-        assert any(c is state for c in Fop_coeffs), "Couldn't find state vector in F.coefficients()"
-
-        Fop_args = []
-        Fop_state_slot = None
-        for c in Fop_coeffs:
-            if c is state:
-                Fop_state_slot = len(Fop_args)
-                Fop_args.append(None)
-                Fop_args.append(None)
-                continue
-            for c_ in c.split():
-                Fop_args.append(c_.dat._data.ctypes.data)
-                c_map = c_.cell_node_map()
-                if c_map is not None:
-                    Fop_args.append(c_map._values.ctypes.data)
-
-        assert Fop_state_slot is not None
-
-        def Fop(pc, point, vec, out, cellIS, cell_dofmap, cell_dofmapWithAll):
-            cells = cellIS.indices
-            ncell = len(cells)
-            dofs = cell_dofmap.ctypes.data
-            dofsWithAll = cell_dofmapWithAll.ctypes.data
-            out.set(0)
-            outdata = out.array
-            Fop_args[Fop_state_slot] = vec.array_r.ctypes.data
-            Fop_args[Fop_state_slot + 1] = dofsWithAll
-            Fcell_kernel.funptr(0, ncell, cells.ctypes.data, outdata.ctypes.data,
-                    dofs, *Fop_args)
-            # FIXME: Do we need this, I think not.
-
-        Fhas_int_facet_kernel = False
-        if len(Fint_facet_kernels) > 0:
-            Fint_facet_kernel, = Fint_facet_kernels
-            Fhas_int_facet_kernel = True
-            facet_op_coeffs = [mesh.coordinates]
-            for n in Fint_facet_kernel.kinfo.coefficient_map:
-                facet_op_coeffs.append(J.coefficients()[n])
-
-            facet_op_args = []
-            for c in facet_op_coeffs:
-                for c_ in c.split():
-                    facet_op_args.append(c_.dat._data.ctypes.data)
-                    c_map = c_.interior_facet_node_map()
-                    if c_map is not None:
-                        facet_op_args.append(c_map._values.ctypes.data)
-            facet_op_args.append(F.ufl_domain().interior_facets.local_facet_dat._data.ctypes.data)
-
-            point2facetnumber = F.ufl_domain().interior_facets.point2facetnumber
-
-            def Ffacet_op(pc, point, vec, mat, facetIS, facet_dofmap, facet_dofmapWithAll):
-                facets = numpy.asarray(list(map(point2facetnumber.__getitem__, facetIS.indices)),
-                                       dtype=IntType)
-                nfacet = len(facets)
-                dofs = facet_dofmap.ctypes.data
-                Fint_facet_kernel.funptr(0, nfacet, facets.ctypes.data, mat.handle,
-                                        dofs, dofs, *facet_op_args)
-
-        patch.setDM(mesh._plex)
-=======
-            mat.assemble()
-        patch.setPatchComputeOperator(Jop)
+                                         dofs, dofs, *facet_op_args)
 
         if hasattr(ctx, "F"):
             F = ctx.F
             Fstate = ctx._problem.u
-            Ffunptr, Fkinfo = residual_funptr(F, Fstate)
+            Fcell_kernels, Fint_facet_kernels = residual_funptr(F, state)
             Fop_coeffs = [mesh.coordinates]
-            for n in Fkinfo.coefficient_map:
+            Fcell_kernel, = Fcell_kernels
+            for n in Fcell_kernel.kinfo.coefficient_map:
                 Fop_coeffs.append(F.coefficients()[n])
             assert any(c is Fstate for c in Fop_coeffs), "Couldn't find state vector in F.coefficients()"
 
@@ -767,12 +578,37 @@
                 outdata = out.array
                 Fop_args[Fop_state_slot] = vec.array_r.ctypes.data
                 Fop_args[Fop_state_slot + 1] = dofsWithAll
-                Ffunptr(0, ncell, cells.ctypes.data, outdata.ctypes.data,
-                        dofs, *Fop_args)
-            patch.setPatchComputeFunction(Fop)
+                Fcell_kernel.funptr(0, ncell, cells.ctypes.data, outdata.ctypes.data,
+                                    dofs, *Fop_args)
+
+            Fhas_int_facet_kernel = False
+            if len(Fint_facet_kernels) > 0:
+                Fint_facet_kernel, = Fint_facet_kernels
+                Fhas_int_facet_kernel = True
+                facet_op_coeffs = [mesh.coordinates]
+                for n in Fint_facet_kernel.kinfo.coefficient_map:
+                    facet_op_coeffs.append(J.coefficients()[n])
+
+                facet_op_args = []
+                for c in facet_op_coeffs:
+                    for c_ in c.split():
+                        facet_op_args.append(c_.dat._data.ctypes.data)
+                        c_map = c_.interior_facet_node_map()
+                        if c_map is not None:
+                            facet_op_args.append(c_map._values.ctypes.data)
+                facet_op_args.append(F.ufl_domain().interior_facets.local_facet_dat._data.ctypes.data)
+
+                point2facetnumber = F.ufl_domain().interior_facets.point2facetnumber
+
+                def Ffacet_op(pc, point, vec, mat, facetIS, facet_dofmap, facet_dofmapWithAll):
+                    facets = numpy.asarray(list(map(point2facetnumber.__getitem__, facetIS.indices)),
+                                           dtype=IntType)
+                    nfacet = len(facets)
+                    dofs = facet_dofmap.ctypes.data
+                    Fint_facet_kernel.funptr(0, nfacet, facets.ctypes.data, mat.handle,
+                                             dofs, dofs, *facet_op_args)
 
         patch.setDM(self.plex)
->>>>>>> 6c4ecbbc
         patch.setPatchCellNumbering(mesh._cell_numbering)
 
         offsets = numpy.append([0], numpy.cumsum([W.dof_count
@@ -784,17 +620,13 @@
                                          offsets,
                                          ghost_bc_nodes,
                                          global_bc_nodes)
-<<<<<<< HEAD
         patch.setPatchComputeOperator(Jop)
         if Jhas_int_facet_kernel:
             patch.setPatchComputeOperatorInteriorFacets(Jfacet_op)
         patch.setPatchComputeFunction(Fop)
         if Fhas_int_facet_kernel:
             patch.setPatchComputeFunctionInteriorFacets(Ffacet_op)
-=======
->>>>>>> 6c4ecbbc
-        patch.setPatchConstructType(PETSc.PC.PatchConstructType.PYTHON,
-                                    operator=self.user_construction_op)
+        patch.setPatchConstructType(PETSc.PC.PatchConstructType.PYTHON, operator=self.user_construction_op)
         patch.setAttr("ctx", ctx)
         patch.incrementTabLevel(1, parent=obj)
         patch.setFromOptions()
