import numpy

from pyop2 import op2
from firedrake import function, dmhooks
from firedrake.exceptions import ConvergenceError
from firedrake.petsc import PETSc
from firedrake.formmanipulation import ExtractSubBlock
from firedrake.utils import cached_property
from ufl import VectorElement


def _make_reasons(reasons):
    return dict([(getattr(reasons, r), r)
                 for r in dir(reasons) if not r.startswith('_')])


KSPReasons = _make_reasons(PETSc.KSP.ConvergedReason())


SNESReasons = _make_reasons(PETSc.SNES.ConvergedReason())


def check_snes_convergence(snes):
    r = snes.getConvergedReason()
    try:
        reason = SNESReasons[r]
        inner = False
    except KeyError:
        r = snes.getKSP().getConvergedReason()
        try:
            inner = True
            reason = KSPReasons[r]
        except KeyError:
            reason = "unknown reason (petsc4py enum incomplete?), try with -snes_converged_reason and -ksp_converged_reason"
    if r < 0:
        if inner:
            msg = "Inner linear solve failed to converge after %d iterations with reason: %s" % \
                  (snes.getKSP().getIterationNumber(), reason)
        else:
            msg = reason
        raise ConvergenceError(r"""Nonlinear solve failed to converge after %d nonlinear iterations.
Reason:
   %s""" % (snes.getIterationNumber(), msg))


class _SNESContext(object):
    r"""
    Context holding information for SNES callbacks.

    :arg problem: a :class:`NonlinearVariationalProblem`.
    :arg mat_type: Indicates whether the Jacobian is assembled
        monolithically ('aij'), as a block sparse matrix ('nest') or
        matrix-free (as :class:`~.ImplicitMatrix`, 'matfree').
    :arg pmat_type: Indicates whether the preconditioner (if present) is assembled
        monolithically ('aij'), as a block sparse matrix ('nest') or
        matrix-free (as :class:`~.ImplicitMatrix`, 'matfree').
    :arg appctx: Any extra information used in the assembler.  For the
        matrix-free case this will contain the Newton state in
        ``"state"``.
    :arg pre_jacobian_callback: User-defined function called immediately
        before Jacobian assembly
    :arg pre_function_callback: User-defined function called immediately
        before residual assembly
    :arg options_prefix: The options prefix of the SNES.

    The idea here is that the SNES holds a shell DM which contains
    this object as "user context".  When the SNES calls back to the
    user form_function code, we pull the DM out of the SNES and then
    get the context (which is one of these objects) to find the
    Firedrake level information.
    """
    def __init__(self, problem, mat_type, pmat_type, appctx=None,
                 pre_jacobian_callback=None, pre_function_callback=None,
                 options_prefix=None):
        from firedrake.assemble import create_assembly_callable
        if pmat_type is None:
            pmat_type = mat_type
        self.mat_type = mat_type
        self.pmat_type = pmat_type
        self.options_prefix = options_prefix

        matfree = mat_type == 'matfree'
        pmatfree = pmat_type == 'matfree'

        self._problem = problem
        self._pre_jacobian_callback = pre_jacobian_callback
        self._pre_function_callback = pre_function_callback

        self.fcp = problem.form_compiler_parameters
        # Function to hold current guess
        self._x = problem.u

        if appctx is None:
            appctx = {}
        # A split context will already get the full state.
        # TODO, a better way of doing this.
        # Now we don't have a temporary state inside the snes
        # context we could just require the user to pass in the
        # full state on the outside.
        appctx.setdefault("state", self._x)
        appctx.setdefault("form_compiler_parameters", self.fcp)

        self.appctx = appctx
        self.matfree = matfree
        self.pmatfree = pmatfree
        self.F = problem.F
        self.J = problem.J

        if mat_type != pmat_type or problem.Jp is not None:
            # Need separate pmat if either Jp is different or we want
            # a different pmat type to the mat type.
            if problem.Jp is None:
                self.Jp = self.J
            else:
                self.Jp = problem.Jp
        else:
            # pmat_type == mat_type and Jp is None
            self.Jp = None

        self._assemble_residual = create_assembly_callable(self.F,
                                                           tensor=self._F,
                                                           form_compiler_parameters=self.fcp)

        self._jacobian_assembled = False
        self._splits = {}
        self._coarse = None
        self._fine = None

        self._nullspace = None
        self._nullspace_T = None
        self._near_nullspace = None

    def set_function(self, snes):
        r"""Set the residual evaluation function"""
        with self._F.dat.vec_wo as v:
            snes.setFunction(self.form_function, v)

    def set_jacobian(self, snes):
        snes.setJacobian(self.form_jacobian, J=self._jac.petscmat,
                         P=self._pjac.petscmat)

    def set_nullspace(self, nullspace, ises=None, transpose=False, near=False):
        if nullspace is None:
            return
        nullspace._apply(self._jac, transpose=transpose, near=near)
        if self.Jp is not None:
            nullspace._apply(self._pjac, transpose=transpose, near=near)
        if ises is not None:
            nullspace._apply(ises, transpose=transpose, near=near)

    def split(self, fields):
        from firedrake import replace, as_vector, split
        from firedrake import NonlinearVariationalProblem as NLVP
        fields = tuple(tuple(f) for f in fields)
        splits = self._splits.get(tuple(fields))
        if splits is not None:
            return splits

        splits = []
        problem = self._problem
        splitter = ExtractSubBlock()
        for field in fields:
            F = splitter.split(problem.F, argument_indices=(field, ))
            J = splitter.split(problem.J, argument_indices=(field, field))
            us = problem.u.split()
            V = F.arguments()[0].function_space()
            # Exposition:
            # We are going to make a new solution Function on the sub
            # mixed space defined by the relevant fields.
            # But the form may refer to the rest of the solution
            # anyway.
            # So we pull it apart and will make a new function on the
            # subspace that shares data.
            pieces = [us[i].dat for i in field]
            if len(pieces) == 1:
                val, = pieces
                subu = function.Function(V, val=val)
                subsplit = (subu, )
            else:
                val = op2.MixedDat(pieces)
                subu = function.Function(V, val=val)
                # Split it apart to shove in the form.
                subsplit = split(subu)
            # Permutation from field indexing to indexing of pieces
            field_renumbering = dict([f, i] for i, f in enumerate(field))
            vec = []
            for i, u in enumerate(us):
                if i in field:
                    # If this is a field we're keeping, get it from
                    # the new function. Otherwise just point to the
                    # old data.
                    u = subsplit[field_renumbering[i]]
                if u.ufl_shape == ():
                    vec.append(u)
                else:
                    for idx in numpy.ndindex(u.ufl_shape):
                        vec.append(u[idx])

            # So now we have a new representation for the solution
            # vector in the old problem. For the fields we're going
            # to solve for, it points to a new Function (which wraps
            # the original pieces). For the rest, it points to the
            # pieces from the original Function.
            # IOW, we've reinterpreted our original mixed solution
            # function as being made up of some spaces we're still
            # solving for, and some spaces that have just become
            # coefficients in the new form.
            u = as_vector(vec)
            F = replace(F, {problem.u: u})
            J = replace(J, {problem.u: u})
            if problem.Jp is not None:
                Jp = splitter.split(problem.Jp, argument_indices=(field, field))
                Jp = replace(Jp, {problem.u: u})
            else:
                Jp = None
            bcs = []
            for bc in problem.bcs:
                Vbc = bc.function_space()
                if Vbc.parent is not None and isinstance(Vbc.parent.ufl_element(), VectorElement):
                    index = Vbc.parent.index
                else:
                    index = Vbc.index
                cmpt = Vbc.component
                # TODO: need to test this logic
                if index in field:
                    if len(field) == 1:
                        W = V
                    else:
                        W = V.sub(field_renumbering[index])
                    if cmpt is not None:
                        W = W.sub(cmpt)
                    bcs.append(type(bc)(W,
                                        bc.function_arg,
                                        bc.sub_domain,
                                        method=bc.method))
            new_problem = NLVP(F, subu, bcs=bcs, J=J, Jp=Jp,
                               form_compiler_parameters=problem.form_compiler_parameters)
            new_problem._constant_jacobian = problem._constant_jacobian
            splits.append(type(self)(new_problem, mat_type=self.mat_type, pmat_type=self.pmat_type,
                                     appctx=self.appctx))
        return self._splits.setdefault(tuple(fields), splits)

    @staticmethod
    def form_function(snes, X, F):
        r"""Form the residual for this problem

        :arg snes: a PETSc SNES object
        :arg X: the current guess (a Vec)
        :arg F: the residual at X (a Vec)
        """
        dm = snes.getDM()
        ctx = dmhooks.get_appctx(dm)
        problem = ctx._problem
        # X may not be the same vector as the vec behind self._x, so
        # copy guess in from X.
        with ctx._x.dat.vec_wo as v:
            X.copy(v)

        if ctx._pre_function_callback is not None:
            ctx._pre_function_callback(X)

        ctx._assemble_residual()

        # no mat_type -- it's a vector!
        for bc in problem.bcs:
            bc.zero(ctx._F)

        # F may not be the same vector as self._F, so copy
        # residual out to F.
        with ctx._F.dat.vec_ro as v:
            v.copy(F)

    @staticmethod
    def form_jacobian(snes, X, J, P):
        r"""Form the Jacobian for this problem

        :arg snes: a PETSc SNES object
        :arg X: the current guess (a Vec)
        :arg J: the Jacobian (a Mat)
        :arg P: the preconditioner matrix (a Mat)
        """
        dm = snes.getDM()
        ctx = dmhooks.get_appctx(dm)
        problem = ctx._problem

        assert J.handle == ctx._jac.petscmat.handle
        if problem._constant_jacobian and ctx._jacobian_assembled:
            # Don't need to do any work with a constant jacobian
            # that's already assembled
            return
        ctx._jacobian_assembled = True

        # X may not be the same vector as the vec behind self._x, so
        # copy guess in from X.
        with ctx._x.dat.vec_wo as v:
            X.copy(v)

<<<<<<< HEAD
        # Temporary hack until we fix this in PETSc
        # Inside fieldsplit inside SNES, right now the state we
        # linearise around is always zero.
=======
        if ctx._pre_jacobian_callback is not None:
            ctx._pre_jacobian_callback(X)

        ctx._assemble_jac()
        ctx._jac.force_evaluation()

        if ctx.Jp is not None:
            assert P.handle == ctx._pjac.petscmat.handle
            ctx._assemble_pjac()
            ctx._pjac.force_evaluation()

        ises = problem.J.arguments()[0].function_space()._ises
        ctx.set_nullspace(ctx._nullspace, ises, transpose=False, near=False)
        ctx.set_nullspace(ctx._nullspace_T, ises, transpose=True, near=False)
        ctx.set_nullspace(ctx._near_nullspace, ises, transpose=False, near=True)

    @staticmethod
    def compute_operators(ksp, J, P):
        r"""Form the Jacobian for this problem

        :arg ksp: a PETSc KSP object
        :arg J: the Jacobian (a Mat)
        :arg P: the preconditioner matrix (a Mat)
        """
        dm = ksp.getDM()
        ctx = dmhooks.get_appctx(dm)
        problem = ctx._problem

        assert J.handle == ctx._jac.petscmat.handle
        if problem._constant_jacobian and ctx._jacobian_assembled:
            # Don't need to do any work with a constant jacobian
            # that's already assembled
            return
        ctx._jacobian_assembled = True

>>>>>>> 6c4ecbbc
        fine = ctx._fine
        if fine is not None:
            _, _, inject = dmhooks.get_transfer_operators(fine._x.function_space().dm)
            inject(fine._x, ctx._x)
            for bc in ctx._problem.bcs:
                bc.apply(ctx._x)

        if ctx._pre_jacobian_callback is not None:
            ctx._pre_jacobian_callback(X)

        ctx._assemble_jac()
        ctx._jac.force_evaluation()
        if ctx.Jp is not None:
            assert P.handle == ctx._pjac.petscmat.handle
            ctx._assemble_pjac()
            ctx._pjac.force_evaluation()

    @cached_property
    def _jac(self):
        from firedrake.assemble import allocate_matrix
        return allocate_matrix(self.J, bcs=self._problem.bcs,
                               form_compiler_parameters=self.fcp,
                               mat_type=self.mat_type,
                               appctx=self.appctx,
                               options_prefix=self.options_prefix)

    @cached_property
    def _assemble_jac(self):
        from firedrake.assemble import create_assembly_callable
        return create_assembly_callable(self.J, tensor=self._jac, bcs=self._problem.bcs, form_compiler_parameters=self.fcp, mat_type=self.mat_type)

    @cached_property
    def is_mixed(self):
        return self._jac.block_shape != (1, 1)

    @cached_property
    def _pjac(self):
        if self.mat_type != self.pmat_type or self._problem.Jp is not None:
            from firedrake.assemble import allocate_matrix
            return allocate_matrix(self.Jp, bcs=self._problem.bcs, form_compiler_parameters=self.fcp, mat_type=self.pmat_type, appctx=self.appctx, options_prefix=self.options_prefix)
        else:
            return self._jac

    @cached_property
    def _assemble_pjac(self):
        from firedrake.assemble import create_assembly_callable
        return create_assembly_callable(self.Jp, tensor=self._pjac, bcs=self._problem.bcs, form_compiler_parameters=self.fcp, mat_type=self.pmat_type)

    @cached_property
    def _F(self):
        return function.Function(self.F.arguments()[0].function_space())<|MERGE_RESOLUTION|>--- conflicted
+++ resolved
@@ -295,11 +295,6 @@
         with ctx._x.dat.vec_wo as v:
             X.copy(v)
 
-<<<<<<< HEAD
-        # Temporary hack until we fix this in PETSc
-        # Inside fieldsplit inside SNES, right now the state we
-        # linearise around is always zero.
-=======
         if ctx._pre_jacobian_callback is not None:
             ctx._pre_jacobian_callback(X)
 
@@ -335,7 +330,6 @@
             return
         ctx._jacobian_assembled = True
 
->>>>>>> 6c4ecbbc
         fine = ctx._fine
         if fine is not None:
             _, _, inject = dmhooks.get_transfer_operators(fine._x.function_space().dm)
