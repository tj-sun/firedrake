--- conflicted
+++ resolved
@@ -1,16 +1,8 @@
 from __future__ import absolute_import
 
-<<<<<<< HEAD
 from .mesh import *
+from .function import *
 from .functionspace import *
 from .ufl_utils import *
 from .interface import *
-from .solver_hierarchy import *
-=======
-from .mesh import *              # noqa: F401
-from .function import *          # noqa: F401
-from .functionspace import *     # noqa: F401
-from .ufl_utils import *         # noqa: F401
-from .interface import *         # noqa: F401
-from .solver_hierarchy import *  # noqa: F401
->>>>>>> 425cfbc4
+from .solver_hierarchy import *